{
  "name": "@aegisjsproject/attempt",
  "version": "1.0.0",
  "description": "Run synchronous and asynchronous code without throwing errors",
  "keywords": [
    "try",
    "catch",
    "try-catch",
    "error",
    "async"
  ],
  "type": "module",
  "main": "./attempt.cjs",
  "module": "./attempt.js",
  "unpkg": "./attempt.min.js",
  "exports": {
    ".": {
      "import": "./attempt.js",
      "require": "./attempt.cjs"
    },
    "./*.js": {
      "import": "./*.js",
      "require": "./*.cjs"
    },
    "./*.mjs": {
      "import": "./*.js",
      "require": "./*.cjs"
    },
    "./*.cjs": {
      "import": "./*.js",
      "require": "./*.cjs"
    },
    "./*": {
      "import": "./*.js",
      "require": "./*.cjs"
    }
  },
  "engines": {
    "node": ">=18.0.0"
  },
  "private": false,
  "scripts": {
    "test": "npm run lint:js && npm run run:tests",
    "preversion": "npm test && npm run build",
    "prepare": "npm test && npm run build",
    "lint:js": "eslint .",
    "fix:js": "eslint . --fix",
    "build": "npm run build:js",
    "run:tests": "node --test",
    "coverage": "node --test --experimental-test-coverage",
    "clean": "rm -f ./*.cjs",
    "build:js": "npm run clean && rollup -c rollup.config.js",
    "create:lock": "npm i --package-lock-only --ignore-scripts --no-audit --no-fund",
    "version:bump": "npm run version:bump:patch",
    "version:bump:patch": "npm version --no-git-tag-version patch && npm run create:lock",
    "version:bump:minor": "npm version --no-git-tag-version minor && npm run create:lock",
    "version:bump:major": "npm version --no-git-tag-version major && npm run create:lock"
  },
  "repository": {
    "type": "git",
    "url": "git+https://github.com/AegisJSProject/attempt.git"
  },
  "author": "Chris Zuber <admin@kernvalley.us>",
  "license": "MIT",
  "funding": [
    {
      "type": "librepay",
      "url": "https://liberapay.com/shgysk8zer0"
    },
    {
      "type": "github",
      "url": "https://github.com/sponsors/shgysk8zer0"
    }
  ],
  "bugs": {
    "url": "https://github.com/AegisJSProject/attempt/issues"
  },
  "homepage": "https://github.com/AegisJSProject/attempt#readme",
  "devDependencies": {
    "@rollup/plugin-terser": "^0.4.4",
    "@shgysk8zer0/eslint-config": "^1.0.4",
<<<<<<< HEAD
    "@shgysk8zer0/polyfills": "^0.4.12",
    "eslint": "^9.30.1",
    "rollup": "^4.44.2"
=======
    "eslint": "^9.31.0",
    "rollup": "^4.45.1"
>>>>>>> 9fdd7d02
  }
}<|MERGE_RESOLUTION|>--- conflicted
+++ resolved
@@ -79,13 +79,8 @@
   "devDependencies": {
     "@rollup/plugin-terser": "^0.4.4",
     "@shgysk8zer0/eslint-config": "^1.0.4",
-<<<<<<< HEAD
     "@shgysk8zer0/polyfills": "^0.4.12",
-    "eslint": "^9.30.1",
-    "rollup": "^4.44.2"
-=======
     "eslint": "^9.31.0",
     "rollup": "^4.45.1"
->>>>>>> 9fdd7d02
   }
 }